--- conflicted
+++ resolved
@@ -32,13 +32,8 @@
 keyboard-types  = "0.5.0"
 sdl2            = "0.34.0"
 image           = { version="0.23.0", optional=true }
-<<<<<<< HEAD
 raqote          = { version="0.8.0", optional=true }
-tch             = { version="0.1.6",  optional=true }
-=======
-raqote          = { version="0.7.14", optional=true }
 tch             = { version=">=0.1.6, <0.3.0",  optional=true }
->>>>>>> 509dad22
 tinyfiledialogs = { version="3.3.9",  optional=true }
 
 [dev-dependencies]
